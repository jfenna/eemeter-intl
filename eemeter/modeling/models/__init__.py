--- conflicted
+++ resolved
@@ -2,20 +2,14 @@
 from eemeter.modeling.models.caltrack_daily import CaltrackDailyModel
 from eemeter.modeling.models.seasonal import SeasonalElasticNetCVModel
 from eemeter.modeling.models.billing import BillingElasticNetCVModel
-<<<<<<< HEAD
 from eemeter.modeling.models.hourly_load_profile import HourlyLoadProfileModel
-=======
 from eemeter.modeling.models.hourly_model import DayOfWeekBasedLinearRegression
->>>>>>> 5a1f91ba
 
 __all__ = (
     'CaltrackMonthlyModel',
     'CaltrackDailyModel',
     'SeasonalElasticNetCVModel',
     'BillingElasticNetCVModel',
-<<<<<<< HEAD
     'HourlyLoadProfileModel',
-=======
-    'DayOfWeekBasedLinearRegression'
->>>>>>> 5a1f91ba
+    'DayOfWeekBasedLinearRegression',
 )