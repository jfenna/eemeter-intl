
import numpy as np
import pandas as pd
from .api import (
    EEMeterWarning,
    ModelFit,
    HourlyModel,
    ModelPrediction
)
import statsmodels.formula.api as smf
from patsy import ModelDesc, dmatrix
import traceback
import warnings as ws
from schema import Schema, SchemaError
pd.options.mode.chained_assignment = None


def get_calendar_year_coverage_warning(baseline_data_segmented):
    # this will fail if the model ids aren't calendar months
    warnings = []
    unique_models = baseline_data_segmented.model_id.unique()
    captured_months = [
        element
        for sublist in unique_models
        for element in sublist
    ]
    if len(captured_months) < 12:
        warnings.append(EEMeterWarning(
            qualified_name=(
                'eemeter.caltrack_hourly.incomplete_calendar_year_coverage'
            ),
            description=(
                'Data does not cover full calendar year. '
                '{} Missing monthly models: {}'
                .format(
                    12 - len(captured_months),
                    [
                        month for month in range(1, 13)
                        if month not in captured_months
                    ]
                )
            ),
            data={
                'num_missing_months': 12 - len(captured_months),
                'missing_months': [
                    month for month in range(1, 13)
                    if month not in captured_months
                ]
            }
        ))
    return warnings


def get_hourly_coverage_warning(
    data, baseline_months, model_id, min_fraction_daily_coverage=0.9,
):
    warnings = []
    summary = data.assign(total_days=data.index.days_in_month)
    summary = summary.groupby(summary.index.month) \
        .agg({'meter_value': len, 'model_id': max, 'total_days': max})
    summary['hourly_coverage'] = summary.meter_value / \
        (summary.total_days * 24)

    for month in baseline_months:
        row = summary.loc[summary.index == month]
        if (len(row.index) == 0):
            warnings.append(EEMeterWarning(
                qualified_name=(
                    'eemeter.caltrack_hourly.no_baseline_data_for_month'
                ),
                description=(
                    'No data for one of the baseline months. Month {}'
                    .format(month)
                ),
                data={
                    'model_id': model_id,
                    'month': month,
                    'hourly_coverage': 0
                }
            ))
            continue

        if (row.hourly_coverage.values[0] < min_fraction_daily_coverage):
            warnings.append(EEMeterWarning(
                qualified_name=(
                    'eemeter.caltrack_hourly.insufficient_hourly_coverage'
                ),
                description=(
                    'Data for this model does not meet the minimum '
                    'hourly sufficiency criteria. '
                    'Month {}: Coverage: {}'
                    .format(month, row.hourly_coverage.values[0])
                ),
                data={
                    'model_id': model_id,
                    'month': month,
                    'total_days': row.total_days.values[0],
                    'hourly_coverage': row.hourly_coverage.values[0]
                }
            ))

    return warnings


def segment_timeseries(data, segment_type):
    data_segmented = pd.DataFrame()
    warnings = []

    valid_segment_types = [
        'one_month',
        'three_month',
        'three_month_weighted',
        'single',
    ]

    if segment_type not in valid_segment_types:
        raise ValueError('Invalid segment type: %s' % (segment_type))

    for column in ['meter_value', 'temperature_mean']:
        if column not in data.columns:
            raise ValueError(
                'Data does not include columns: {}'.format(column))

    for column in ['model_id', 'weight']:
        if column in data.columns:
            raise ValueError(
                'Data already contains column: {}'.format(column))

    if segment_type == 'one_month':
        data_segmented = data.copy()
        data_segmented['weight'] = 1
        data_segmented['model_id'] = \
            [tuple([x]) for x in data_segmented.index.month]

    elif segment_type in ['three_month', 'three_month_weighted']:
        unique_months = pd.Series(
            data.index.map(lambda x: x.month).unique().values
        ).map(lambda x: (x,))
        months = pd.DataFrame(unique_months, columns=['model_id'])

        def shoulder_months(month):
            if month == 1:
                return (12, 1, 2)
            elif month == 12:
                return (11, 12, 1)
            else:
                return (month - 1, month, month + 1)

        months.loc[:, 'baseline'] = months.model_id \
            .map(lambda x: shoulder_months(x[0]))

        for i, month in months.iterrows():
            this_df = data.loc[data.index.month.isin(month.baseline)]
            this_df.loc[:, 'model_id'] = [month.model_id] * len(this_df.index)
            warnings.extend(
                get_hourly_coverage_warning(
                    this_df, month.baseline, month.model_id))

            this_df['weight'] = 1
            if segment_type == 'three_month_weighted':
                this_df.loc[[
                    x[0] not in x[1]
                    for x in zip(this_df.index.month, this_df.model_id)
                ], 'weight'] = 0.5
            data_segmented = data_segmented.append(this_df, sort=False)

    elif segment_type == 'single':
        data_segmented = data.copy()
        data_segmented['weight'] = 1
        data_segmented['model_id'] = \
            [tuple(range(1, 13))] * len(data_segmented.index)

    warnings.extend(get_calendar_year_coverage_warning(data_segmented))
    return data_segmented, warnings


def get_missing_hours_of_week_warning(unique_hours):
    warning = []
    missing_hours = [
        hour for hour in range(1, 169)
        if hour not in unique_hours
    ]
    if sorted(unique_hours) != [x for x in range(1, 169)]:
        warning.append(EEMeterWarning(
            qualified_name=(
                'eemeter.caltrack_hourly.missing_hours_of_week'
            ),
            description=(
                'Data does not include all hours of week. '
                'Missing hours of week: {}'
                .format(missing_hours)
            ),
            data={
                'num_missing_hours': 168 - len(unique_hours),
                'missing_hours': missing_hours
            }
        ))
    return warning


def get_feature_hour_of_week(data):
    hour_warnings = []

    data_verified, warnings = handle_unsegmented_timeseries(data)
    hour_warnings.extend(warnings)

    feature_hour_of_week = pd.DataFrame({
        'hour_of_week': data.index.dayofweek * 24 + (data.index.hour + 1),
        'model_id': data.model_id
    }, index=data.index)

    feature_hour_of_week['hour_of_week'] = \
        feature_hour_of_week['hour_of_week'].astype('category')

    hour_warnings.extend(
        get_missing_hours_of_week_warning(
            feature_hour_of_week.hour_of_week.unique()))

    parameters = {}
    return feature_hour_of_week, parameters, hour_warnings


def get_fit_failed_model_warning(model_id, model_type):
    warning = [EEMeterWarning(
        qualified_name='eemeter.caltrack_hourly.failed_' + model_type,
        description=(
            'Error encountered in statsmodels.formula.api.wls method '
            'for model id: {}'
            .format(model_id)
        ),
        data={
            'model_id': model_id,
            'model_type': model_type,
            'traceback': traceback.format_exc()
        }
    )]
    return warning


def get_missing_model_id_warning(columns):
    warning = [EEMeterWarning(
        qualified_name='eemeter.caltrack_hourly.missing_model_id',
        description=(
            'Warning: Model ID is missing - this function will be run '
            'with all of the data in a single model'
        ),
        data={'dataframe_columns': columns}
    )]
    return warning


def get_missing_weight_column_warning(columns):
    warning = [EEMeterWarning(
        qualified_name='eemeter.caltrack_hourly.missing_weight_column',
        description=(
            'Warning: Weight column is missing - this function will be run '
            'without any data weights'
        ),
        data={'dataframe_columns': columns}
    )]
    return warning


def is_high_usage(df, threshold, residual_col='residuals'):
    df = df.rename(columns={residual_col: 'residuals'})
    return int(sum(df.residuals > 0) / float(len(df.residuals)) > threshold)


def get_single_feature_occupancy(data, threshold):
    warnings = []

    # TODO: replace with design matrix function
    model_data = data.assign(
        cdd_65=np.maximum(data.temperature_mean - 65, 0),
        hdd_50=np.maximum(50 - data.temperature_mean, 0),
    )

    try:
        model_occupancy = smf.wls(
            formula='meter_value ~ cdd_65 + hdd_50',
            data=model_data,
            weights=model_data.weight
        )
    except Exception as e:
        warnings.extend(
            get_fit_failed_model_warning(
                data.model_id[0], 'occupancy_model'))
        return None, pd.DataFrame(), warnings

    model_data = model_data.merge(
        pd.DataFrame({'residuals': model_occupancy.fit().resid}),
        left_index=True, right_index=True)

    # TODO: replace with design matrix function
    feature_hour_of_week, parameters, warnings = get_feature_hour_of_week(data)
    model_data = model_data.merge(
        feature_hour_of_week,
        left_on=['start', 'model_id'],
        right_on=['start', 'model_id'])

    occupancy_lookup = pd.DataFrame({
        'occupancy': model_data.groupby(['hour_of_week'])
            .apply(lambda x: is_high_usage(x, threshold))
    }).reset_index()

    return model_occupancy, occupancy_lookup, warnings


def get_feature_occupancy(
    data, mode='fit', threshold=0.65, occupancy_lookup=None, **kwargs
):
    occupancy_warnings = []
    occupancy_models = {}

    data_verified, warnings = handle_unsegmented_timeseries(data)
    occupancy_warnings.extend(warnings)

    if mode == 'fit':
        occupancy_lookup = pd.DataFrame()
        unique_models = data_verified.model_id.unique()
        for model_id in unique_models:
            this_data = data_verified.loc[data_verified.model_id == model_id]
            this_model, this_occupancy_lookup, this_warnings = \
                get_single_feature_occupancy(this_data, threshold)
            this_occupancy_lookup['model_id'] = [model_id] * \
                len(this_occupancy_lookup.index)

            occupancy_lookup = occupancy_lookup.append(
                this_occupancy_lookup, sort=False)
            occupancy_warnings.extend(this_warnings)
            occupancy_models[model_id] = this_model

    if len(occupancy_lookup.index) == 0:
        return pd.DataFrame(), {}, occupancy_warnings

    feature_hour_of_week, parameters, warnings = \
        get_feature_hour_of_week(data_verified)

    feature_occupancy = data_verified.reset_index().merge(
        feature_hour_of_week,
        left_on=['start', 'model_id'],
        right_on=['start', 'model_id']
    ).merge(
        occupancy_lookup,
        left_on=['model_id', 'hour_of_week'],
        right_on=['model_id', 'hour_of_week']
    ).loc[:, ['start', 'model_id', 'occupancy']].set_index('start')

    occupancy_parameters = {
        'mode': 'predict',
        'occupancy_models': occupancy_models,
        'threshold': threshold,
        'occupancy_lookup': occupancy_lookup
    }
    return feature_occupancy, occupancy_parameters, occupancy_warnings


def assign_temperature_bins(data, bin_endpoints):
    bin_endpoints = [-1000000] + bin_endpoints + [1000000]

    tdata = data.loc[:, ['temperature_mean']]
    ibin_final = len(bin_endpoints)-1
    for ibin in range(ibin_final):
        bin_name = 'bin_' + str(ibin)

        in_bin = (tdata.temperature_mean > bin_endpoints[ibin]) \
            & (tdata.temperature_mean <= bin_endpoints[ibin + 1])
        gt_bin = tdata.temperature_mean > bin_endpoints[ibin + 1]
        lt_bin = tdata.temperature_mean < bin_endpoints[ibin]

        if (ibin == 0):
            tdata.loc[in_bin, bin_name] = tdata.temperature_mean[in_bin]
            tdata.loc[~in_bin, bin_name] = bin_endpoints[ibin + 1]
            tdata.loc[tdata.temperature_mean.isna()] = np.nan
        else:
            tdata.loc[in_bin, bin_name] = \
                tdata.temperature_mean[in_bin] - bin_endpoints[ibin]
            tdata.loc[gt_bin, bin_name] = \
                bin_endpoints[ibin + 1] - bin_endpoints[ibin]
            tdata.loc[lt_bin, bin_name] = 0
    return tdata.drop('temperature_mean', axis=1)


def validate_temperature_bins(
    data, default_bins, min_temperature_count=20
):
    bin_endpoints_valid = [-1000000] + default_bins + [1000000]  # use np.inf?
    temperature_data = data.loc[:, ['temperature_mean']]

    for i in range(1, len(bin_endpoints_valid)-1):  # not pythonic
        temperature_data['bin'] = pd.cut(
            temperature_data.temperature_mean, bins=bin_endpoints_valid
        )
        bins_default = [
            pd.Interval(bin_endpoints_valid[bin_id],
                        bin_endpoints_valid[bin_id+1],
                        closed='right')
            for bin_id in range(len(bin_endpoints_valid)-1)
        ]

        temperature_data.bin = temperature_data.bin \
            .cat.set_categories(bins_default)

        temperature_summary = temperature_data.groupby('bin') \
            .count().sort_index().reset_index()

        if i == 1:
            temperature_summary_original = temperature_summary.copy()

        first_bin_below_threshold = \
            temperature_summary.temperature_mean.iloc[0] < \
            min_temperature_count
        first_bin_null = np.isnan(temperature_summary.temperature_mean.iloc[0])

        if first_bin_below_threshold or first_bin_null:
            bin_endpoints_valid.remove(temperature_summary.iloc[0].bin.right)

        last_bin_below_threshold = \
            temperature_summary.temperature_mean.iloc[-1] < \
            min_temperature_count
        last_bin_null = np.isnan(temperature_summary.temperature_mean.iloc[-1])

        if last_bin_below_threshold or last_bin_null:
            bin_endpoints_valid.remove(temperature_summary.iloc[-1].bin.left)

    bin_endpoints_valid = [
        x for x in bin_endpoints_valid
        if x not in [-1000000, 1000000]
    ]

    return temperature_summary_original, bin_endpoints_valid


def get_feature_binned_temperatures(
    data, mode='fit', default_bins=[30, 45, 55, 65, 75, 90], **kwargs
):
    temperature_warnings = []
    temperature_bins = pd.DataFrame()
    temperature_summary = pd.DataFrame()

    data_verified, warnings = handle_unsegmented_timeseries(data)
    temperature_warnings.extend(warnings)
    unique_models = data_verified.model_id.unique()

    if mode == 'fit':
        temperature_bins = pd.DataFrame()

        for model_id in unique_models:
            this_data = data_verified.loc[data_verified.model_id == model_id]
            this_summary, this_valid_bins = \
                validate_temperature_bins(this_data, default_bins, **kwargs)
            this_summary['model_id'] = [model_id] * \
                len(this_summary.index)
            temperature_bins = temperature_bins.append(
                pd.DataFrame({
                    'model_id': [model_id],
                    'bins': [this_valid_bins]
                }),
                sort=False)
            temperature_summary = temperature_summary.append(
                    this_summary, sort=False)

    else:  # mode == 'predict'
        temperature_bins = kwargs['temperature_bins']

        missing_columns = any(
            column not in temperature_bins.columns
            for column in ['bins', 'model_id']
        )

        if missing_columns:
            warning = [EEMeterWarning(
                qualified_name=(
                        'eemeter.caltrack_hourly.temperature_bins_failed_read'
                        ),
                description=(
                    'Provided temperature bins do not match required format.'
                    'Required columns: model_id, bins'
                    ),
                data={'dataframe_columns': temperature_bins.columns}
            )]
            return pd.DataFrame(), {}, warning

    feature_binned_temperatures = pd.DataFrame()
    for model_id in unique_models:
        this_data = data_verified.loc[data_verified.model_id == model_id]
        this_valid_bins = temperature_bins \
            .loc[temperature_bins.model_id == model_id] \
            .bins[0]
        this_feature = assign_temperature_bins(this_data, this_valid_bins)
        this_feature['model_id'] = [model_id] * len(this_feature.index)
        feature_binned_temperatures = feature_binned_temperatures \
            .append(this_feature, sort=False)

    feature_binned_temperatures.fillna(0, inplace=True)

    for i in range(len(default_bins) + 1):
        if 'bin_' + str(i) not in feature_binned_temperatures:
            feature_binned_temperatures['bin_' + str(i)] = 0

    temperature_parameters = {
        'mode': 'predict',
        'temperature_bins': temperature_bins,
        'temperature_summary': temperature_summary
    }
    return (
        feature_binned_temperatures,
        temperature_parameters,
        temperature_warnings,
    )


def get_design_matrix_unmatched_index_warning(function):
    warning = [EEMeterWarning(
        qualified_name='eemeter.caltrack_hourly.design_matrix_unmatched_index',
        description=(
            'Error: Function returned a feature whose index does not match '
            'the data. Function name: {}'.format(function['function'].__name__)
        ),
        data={'function': function['function'].__name__}
    )]
    return warning


def get_design_matrix_wrong_kwargs_warning(function):
    warning = [EEMeterWarning(
        qualified_name='eemeter.caltrack_hourly.design_matrix_wrong_kwargs',
        description=(
            'Error: Missing or wrong keyword arguments passed in function '
            'dict. Function name: {}'.format(function['function'].__name__)
        ),
        data={
            'function': function['function'].__name__,
            'kwargs': function['kwargs'],
            'traceback': traceback.format_exc()
        }
    )]
    return warning


def has_call_attribute(fn):
    return hasattr(fn, '__call__')


def get_invalid_function_dict_warning(function_dict):
    schema = Schema({
        str: {
            'function': has_call_attribute,
            'kwargs': dict
        }
    })
    try:
        schema.validate(function_dict)
    except SchemaError as e:
        return [EEMeterWarning(
            qualified_name=(
                'eemeter.caltrack_hourly.design_matrix_wrong_schema'
            ),
            description=(
                'Wrong schema for function list. Expecting dict of dicts.'
            ),
            data={
                'preprocessors': function_dict,
                'traceback': traceback.format_exc()
            }
        )]
    return []


def handle_unsegmented_timeseries(data):
    '''Checks for model_id and weight columns.

    Parameters
    ----------
    data : :any:`pandas.DataFrame`
        A DataFrame containing a `DatetimeIndex`.

    Returns
    -------
    data : :any:`pandas.DataFrame`
        A DataFrame that includes a default model_id (1-12) and
        weight (1) if it was not already included in the data.
    warnings: list of :any:`EEMeterWarning`
        Warnings that are created if the input data does not already
        contain a model_id column and weight column.
    '''
    data_verified = data.copy()
    warnings = []

    if 'model_id' not in data_verified.columns:
        warnings.extend(
                get_missing_model_id_warning(data_verified.columns))
        data_verified['model_id'] = \
            [tuple(range(1, 13))] * len(data_verified.index)  # odd model id

    if 'weight' not in data_verified.columns:
        warnings.extend(
                get_missing_weight_column_warning(data_verified.columns))
        data_verified['weight'] = 1

    return data_verified, warnings


def get_design_matrix(data, functions):
    ''' Design matrix creation method.

    Parameters
    ----------
    data : :any:`pandas.DataFrame`
        A DataFrame containing at least the column ``temperature_mean``.
        and a `DatetimeIndex`. DataFrames of this form can be
        made using the :any:`eemeter.merge_temperature_data` method.
    preprocessors : :any:`dict`, optional
        Preprocessing functions to apply to ``data``. Each function is passed
        as a :any:`dict` with two keys: `function` points to the function to be
        applied, `kwargs` is a :any:`dict` defining the keyword arguments for
        that function.

    Returns
    -------
    design_matrix: :any:`pandas.DataFrame`
        Design matrix used to calculate predictions
    preprocessors_fit : :any:`dict`
        Preprocessing functions with saved parameters and
        `mode='predict'`. Can be applied to ``data`` or similar dataframes
        to reproduce the design matrix creation.
    design_matrix_warnings: :any:`list`
        :any:`list` of :any:`eemeter.EEMeterWarning`. Can be empty list.
    '''
    preprocessors_fit = {}
    design_matrix_warnings = []
    feature_functions = functions.copy()

    design_matrix_warnings.extend(
            get_invalid_function_dict_warning(feature_functions))
    if len(design_matrix_warnings) > 0:
        return pd.DataFrame(), dict(), design_matrix_warnings

    segmented = False
    for name, function in feature_functions.items():
        if function['function'].__name__ == 'segment_timeseries':
            try:
                data_verified, warnings = \
                    segment_timeseries(data, **function['kwargs'])
            except (TypeError, ValueError):
                design_matrix_warnings.extend(
                    get_design_matrix_wrong_kwargs_warning(function))
                return pd.DataFrame(), dict(), design_matrix_warnings
            segmented = True
            del feature_functions[name]
            break

    if not segmented:
        data_verified, warnings = handle_unsegmented_timeseries(data)

    design_matrix_warnings.extend(warnings)

    design_matrix = data_verified.copy()
    for name, function in feature_functions.items():
        try:
            this_feature, this_parameters, this_warnings = \
                function['function'](data_verified, **function['kwargs'])
        except TypeError:
            design_matrix_warnings.extend(
                get_design_matrix_wrong_kwargs_warning(function))
            return pd.DataFrame(), dict(), design_matrix_warnings

        if (len(this_feature.index) != len(data_verified.index)):
            design_matrix_warnings.extend(
                get_design_matrix_unmatched_index_warning(function))
            return pd.DataFrame(), dict(), design_matrix_warnings

        if (any(this_feature.sort_index().index !=
                data_verified.sort_index().index)):
            design_matrix_warnings.extend(
                get_design_matrix_unmatched_index_warning(function))
            return pd.DataFrame(), dict(), design_matrix_warnings

        design_matrix = design_matrix.merge(
            this_feature,
            left_on=['start', 'model_id'],
            right_on=['start', 'model_id']
        )
        preprocessors_fit.update({
            name: {
                'function': function['function'],
                'kwargs': this_parameters
            }
        })

    return design_matrix, preprocessors_fit, design_matrix_warnings


def get_missing_features_warning(formula, columns):
    warning = [EEMeterWarning(
        qualified_name=(
            'eemeter.caltrack_hourly.missing_features'
        ),
        description=(
            'Data is missing features specified in formula.'
        ),
        data={
            'formula': formula,
            'dataframe_columns': columns
        },
    )]
    return warning


def get_terms_in_formula(formula):
    model_desc = ModelDesc.from_formula(formula)
    term_list = []
    for side in [model_desc.lhs_termlist, model_desc.rhs_termlist]:
        for term in side:
            for factor in term.factors:
                term_list.extend([factor.name()])
    return pd.Series(term_list).str.replace('^C\(|\)', '').tolist()


def get_single_model(data, formula):
    """
    Model fitting
    :param data:
    :param formula:
    :return:
    """
    warnings = []

    try:
        with ws.catch_warnings(record=True) as sm_warnings:
            model_consumption = smf.wls(
                formula=formula,
                data=data,
                weights=data.weight)
            if len(sm_warnings) > 0:
                raise RuntimeError([w.message for w in sm_warnings])
    except Exception as e:
        warnings.extend(
            get_fit_failed_model_warning(
                data.model_id[0], 'consumption_model'))
        return None, pd.DataFrame(), warnings

    model_parameters = pd.DataFrame(model_consumption.fit().params).transpose()

    return model_consumption, model_parameters, warnings


def caltrack_hourly_method(data, formula=None, preprocessors=None):
    ''' CalTRACK hourly fit method.

    Parameters
    ----------
    data : :any:`pandas.DataFrame`
        A DataFrame containing at least the columns ``meter_value`` and
        ``meter_value``. DataFrames of this form can be
        made using the :any:`eemeter.merge_temperature_data` method.
    formula : :any:`str`
        Patsy style model formula. If `None`, uses the default CalTRACK
        formula.
    preprocessors : :any:`dict`, optional
        Preprocessing functions to apply to ``data``. Passed to
        :any:`eemeter.caltrack_hourly.get_design_matrix`. If `None`,
        assumes that ``data`` is the design matrix.

    Returns
    -------
    model_fit : :any:`eemeter.ModelFit`
        Results of running CalTRACK hourly method. See :any:`eemeter.ModelFit`
        for more details.
    '''
    method_warnings = []
    if data.empty:
        return ModelFit(
            status='NO DATA',
            method_name='caltrack_hourly_method',
            warnings=[EEMeterWarning(
                qualified_name='eemeter.caltrack_hourly.no_data',
                description=(
                    'No data available. Cannot fit model.'
                ),
                data={},
            )],
        )

    segment_type = 'unknown'

    if preprocessors is None:
        design_matrix, warnings = handle_unsegmented_timeseries(data)
        method_warnings.extend(warnings)
        preprocessors_fit = {}

    else:
        design_matrix, preprocessors_fit, design_matrix_warnings = \
            get_design_matrix(data, preprocessors)
        if len(design_matrix_warnings) > 0:
            return ModelFit(
                status='NOT ATTEMPTED',
                method_name='caltrack_hourly_method',
                warnings=design_matrix_warnings,
            )
        for name, preprocessor in preprocessors.items():
            if preprocessor['function'] == segment_timeseries:
                segment_type = preprocessor['kwargs']['segment_type']

    # default Caltrack formula
    if formula is None:
        formula = (
            'meter_value ~ C(hour_of_week) - 1 + '
            'bin_0:occupancy + '
            'bin_1:occupancy + bin_2:occupancy + '
            'bin_3:occupancy + bin_4:occupancy + '
            'bin_5:occupancy + bin_6:occupancy'
        )

    term_list = get_terms_in_formula(formula)
    if any(term not in design_matrix.columns for term in term_list):
        return ModelFit(
            status='NOT ATTEMPTED',
            method_name='caltrack_hourly_method',
            warnings=get_missing_features_warning(
                formula, design_matrix.columns.tolist())
            )

    model_params = pd.DataFrame()
    model_object = {}
    model_warnings = []
    unique_models = design_matrix.model_id.unique()

    for model_id in unique_models:
        this_data = design_matrix.loc[design_matrix.model_id == model_id]
        this_model, this_parameters, this_warnings = \
            get_single_model(this_data, formula)
        this_parameters['model_id'] = [model_id] * \
            len(this_parameters.index)

        model_params = model_params.append(this_parameters, sort=False)
        model_warnings.extend(this_warnings)
        model_object[model_id] = this_model

    if len(model_warnings) > 0:
        return ModelFit(
            status='FAILED',
            method_name='caltrack_hourly_method',
            warnings=model_warnings,
        )

    model = HourlyModel(
        formula=formula,
        segment_type=segment_type,
        status='SUCCESS',
        warnings=method_warnings,
        predict_func=caltrack_hourly_predict,
        plot_func=None,  # TODO:
        model_params=model_params,
        model_object=model_object,
        preprocessors_raw=preprocessors,
        preprocessors_fit=preprocessors_fit,
        unique_models=unique_models
    )

    return ModelFit(
        status='SUCCESS',
        method_name='caltrack_hourly_method',
        model=model,
        candidates=None,
        warnings=method_warnings,
        settings={
                'preprocessors': preprocessors,
                'formula': formula},
    )



def caltrack_hourly_predict(
    formula, preprocessors_fit, unique_models, model_params, data, *args, **kwargs):
    ''' CalTRACK hourly predict method.

    Parameters
    ----------
    data : :any:`pandas.DataFrame`
        A DataFrame containing at least the column ``temperature_mean``.
        and a `DatetimeIndex`. DataFrames of this form can be
        made using the :any:`eemeter.merge_temperature_data` method.
    formula : :any:`str`
        Patsy style model formula. Typically stored in
        :any:`eemeter.HourlyModel.formula`.
    preprocessors_fit : :any:`dict`
        Preprocessing functions to apply to ``data``. Passed to
        :any:`eemeter.caltrack_hourly.get_design_matrix`. If `None`,
        assumes that ``data`` is the design matrix. Typically stored
        in :any:`eemeter.HourlyModel.preprocessors_fit`.
    unique_models : :any:`list`
        List of model ids stored in :any:`eemeter.HourlyModel.unique_models`.
    model_params : :any:`list`
        List of model parameters stored in
        :any:`eemeter.HourlyModel.model_params`.

    Returns
    -------
    result : :any:`pandas.DataFrame`
        Results of running CalTRACK hourly method. Columns are as follows:

        - ``predicted_usage``: Predicted usage values
        - ``start``: DatetimeIndex
    design_matrix: :any:`pandas.DataFrame`
        Design matrix used to calculate predictions
    predict_warnings: :any:`list`
        :any:`list` of :any:`eemeter.EEMeterWarning`. Can be empty list.
    '''
    predict_warnings = []
    if 'temperature_mean' not in data.columns:
        raise ValueError('Data does not include a temperature_mean column')
    if not isinstance(data.index, pd.DatetimeIndex):
        raise TypeError('Dataframe index is not a pandas DatetimeIndex')
    if not isinstance(formula, str):
        raise TypeError('Formula hasn\'t been provided')
    if not isinstance(model_params, pd.DataFrame):
        raise TypeError('Model parameters haven\'t been provided')
    data_verified = data.copy()
    data_verified['model_id'] = [model
                                 for month in data_verified.index.month
                                 for model in unique_models
                                 if month in model]
    data_verified['weight'] = 1

    if preprocessors_fit is None:
        design_matrix = data_verified
    else:
        design_matrix, _fit, design_matrix_warnings = \
            get_design_matrix(data_verified, preprocessors_fit)
        if len(design_matrix_warnings) > 0:
            return ModelPrediction(result=pd.DataFrame(),
                                   design_matrix=pd.DataFrame(),
                                   warnings=design_matrix_warnings)

    term_list = get_terms_in_formula(formula.split('~')[1])
    if any(term not in design_matrix.columns for term in term_list):
        predict_warnings.extend(
<<<<<<< HEAD
            get_missing_features_warning(
                formula, design_matrix.columns.tolist()))
        return pd.DataFrame(), design_matrix, predict_warnings
=======
                get_missing_features_warning(
                        formula, design_matrix.columns.tolist()))
        return ModelPrediction(result=pd.DataFrame(),
                               design_matrix=design_matrix,
                               warnings=predict_warnings)
>>>>>>> 05beefbe

    design_matrix_granular = dmatrix(
        formula.split('~')[1],
        design_matrix, return_type='dataframe')

    design_matrix_granular['model_id'] = [
        model
        for month in design_matrix_granular.index.month
        for model in unique_models
        if month in model
    ]

    results = pd.DataFrame()
    for model_id in unique_models:
        this_parameters = model_params \
            .loc[model_params.model_id == model_id] \
            .drop('model_id', axis=1)
        this_data = design_matrix_granular \
            .loc[design_matrix_granular.model_id == model_id] \
            .drop('model_id', axis=1)
        this_result = this_data.dot(this_parameters.transpose())
        results = results.append(this_result, sort=False)
    results = results.rename(columns={0: 'predicted_usage'})
    results = results.join(design_matrix_granular)
    return ModelPrediction(result=results,
                           design_matrix=design_matrix_granular,
                           warnings=predict_warnings)<|MERGE_RESOLUTION|>--- conflicted
+++ resolved
@@ -936,17 +936,13 @@
     term_list = get_terms_in_formula(formula.split('~')[1])
     if any(term not in design_matrix.columns for term in term_list):
         predict_warnings.extend(
-<<<<<<< HEAD
             get_missing_features_warning(
                 formula, design_matrix.columns.tolist()))
-        return pd.DataFrame(), design_matrix, predict_warnings
-=======
-                get_missing_features_warning(
-                        formula, design_matrix.columns.tolist()))
-        return ModelPrediction(result=pd.DataFrame(),
-                               design_matrix=design_matrix,
-                               warnings=predict_warnings)
->>>>>>> 05beefbe
+        return ModelPrediction(
+            result=pd.DataFrame(),
+            design_matrix=design_matrix,
+            warnings=predict_warnings
+        )
 
     design_matrix_granular = dmatrix(
         formula.split('~')[1],
