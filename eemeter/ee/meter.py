import logging
from collections import OrderedDict, namedtuple

from six import string_types
from functools import reduce

from eemeter import get_version
from eemeter.modeling.formatters import (
    ModelDataFormatter,
    ModelDataBillingFormatter,
)
from eemeter.modeling.models import CaltrackMonthlyModel, CaltrackDailyModel
from eemeter.modeling.split import SplitModeledEnergyTrace
from eemeter.io.serializers import (
    deserialize_meter_input,
    serialize_derivatives,
    serialize_split_modeled_energy_trace,
)
from eemeter.processors.dispatchers import (
    get_approximate_frequency,
)
from eemeter.processors.location import (
    get_weather_normal_source,
    get_weather_source,
)
from eemeter.structures import ZIPCodeSite

from eemeter.ee.derivatives import (
    unpack,
    hdd_balance_point_baseline,
    hdd_coefficient_baseline,
    cdd_balance_point_baseline,
    cdd_coefficient_baseline,
    intercept_baseline,
    hdd_balance_point_reporting,
    hdd_coefficient_reporting,
    cdd_balance_point_reporting,
    cdd_coefficient_reporting,
    intercept_reporting,
    cumulative_baseline_model_minus_reporting_model_normal_year,
    baseline_model_minus_reporting_model_normal_year,
    cumulative_baseline_model_normal_year,
    baseline_model_normal_year,
    cumulative_baseline_model_reporting_period,
    baseline_model_reporting_period,
    masked_baseline_model_reporting_period,
    cumulative_baseline_model_minus_observed_reporting_period,
    baseline_model_minus_observed_reporting_period,
    masked_baseline_model_minus_observed_reporting_period,
    baseline_model_baseline_period,
    cumulative_reporting_model_normal_year,
    reporting_model_normal_year,
    reporting_model_reporting_period,
    cumulative_observed_reporting_period,
    observed_reporting_period,
    masked_observed_reporting_period,
    cumulative_observed_baseline_period,
    observed_baseline_period,
    observed_project_period,
    temperature_baseline_period,
    temperature_reporting_period,
    masked_temperature_reporting_period,
    temperature_normal_year,
    baseline_mask,
    reporting_mask,
    normal_year_resource_curve,
    reporting_period_resource_curve,
    normal_year_co2_avoided
)

logger = logging.getLogger(__name__)

Derivative = namedtuple('Derivative', [
    'modeling_period_group',
    'series',
    'description',
    'orderable',
    'value',
    'variance'
])


class EnergyEfficiencyMeter(object):
    ''' Meter for determining energy efficiency derivatives for a single
    traces.

    Parameters
    ----------
    default_model_mapping : dict
        mapping between (interpretation, frequency) tuples used to select
        the default model (if none is explicitly provided in `.evaluate()`).

    '''

    def __init__(self, **kwargs):

        self.kwargs = kwargs
        default_model_mapping = kwargs.get('default_model_mapping', None)
        default_formatter_mapping = kwargs.get('default_formatter_mapping', None)
        weather_station_mapping = kwargs.get('weather_station_mapping', 'default')
        weather_normal_station_mapping = kwargs.get('weather_normal_station_mapping', 'default')

        if default_formatter_mapping is None:
            daily_formatter = (ModelDataFormatter, {'freq_str': 'D'})
            billing_formatter = (ModelDataBillingFormatter, {})
            default_formatter_mapping = {
                ('NATURAL_GAS_CONSUMPTION_SUPPLIED', '15T'):
                    daily_formatter,
                ('ELECTRICITY_CONSUMPTION_SUPPLIED', '15T'):
                    daily_formatter,
                ('ELECTRICITY_ON_SITE_GENERATION_UNCONSUMED', '15T'):
                    daily_formatter,

                ('NATURAL_GAS_CONSUMPTION_SUPPLIED', '30T'):
                    daily_formatter,
                ('ELECTRICITY_CONSUMPTION_SUPPLIED', '30T'):
                    daily_formatter,
                ('ELECTRICITY_ON_SITE_GENERATION_UNCONSUMED', '30T'):
                    daily_formatter,

                ('NATURAL_GAS_CONSUMPTION_SUPPLIED', 'H'):
                    daily_formatter,
                ('ELECTRICITY_CONSUMPTION_SUPPLIED', 'H'):
                    daily_formatter,
                ('ELECTRICITY_ON_SITE_GENERATION_UNCONSUMED', 'H'):
                    daily_formatter,

                ('NATURAL_GAS_CONSUMPTION_SUPPLIED', 'D'):
                    daily_formatter,
                ('ELECTRICITY_CONSUMPTION_SUPPLIED', 'D'):
                    daily_formatter,
                ('ELECTRICITY_ON_SITE_GENERATION_UNCONSUMED', 'D'):
                    daily_formatter,

                ('NATURAL_GAS_CONSUMPTION_SUPPLIED', None):
                    billing_formatter,
                ('ELECTRICITY_CONSUMPTION_SUPPLIED', None):
                    billing_formatter,
            }

        if default_model_mapping is None:
            caltrack_gas_model = (CaltrackMonthlyModel, {
                'fit_cdd': False,
                'grid_search': True,
            })
            caltrack_elec_model = (CaltrackMonthlyModel, {
                'fit_cdd': True,
                'grid_search': True,
            })
            caltrack_gas_model_daily = (CaltrackDailyModel, {
                'fit_cdd': False,
                'grid_search': True,
            })
            caltrack_elec_model_daily = (CaltrackDailyModel, {
                'fit_cdd': True,
                'grid_search': True,
            })
            default_model_mapping = {
                ('NATURAL_GAS_CONSUMPTION_SUPPLIED', '15T'):
                    caltrack_gas_model_daily,
                ('ELECTRICITY_CONSUMPTION_SUPPLIED', '15T'):
                    caltrack_elec_model_daily,
                ('ELECTRICITY_ON_SITE_GENERATION_UNCONSUMED', '15T'):
                    caltrack_elec_model_daily,

                ('NATURAL_GAS_CONSUMPTION_SUPPLIED', '30T'):
                    caltrack_gas_model_daily,
                ('ELECTRICITY_CONSUMPTION_SUPPLIED', '30T'):
                    caltrack_elec_model_daily,
                ('ELECTRICITY_ON_SITE_GENERATION_UNCONSUMED', '30T'):
                    caltrack_elec_model_daily,

                ('NATURAL_GAS_CONSUMPTION_SUPPLIED', 'H'):
                    caltrack_gas_model_daily,
                ('ELECTRICITY_CONSUMPTION_SUPPLIED', 'H'):
                    caltrack_elec_model_daily,
                ('ELECTRICITY_ON_SITE_GENERATION_UNCONSUMED', 'H'):
                    caltrack_elec_model_daily,

                ('NATURAL_GAS_CONSUMPTION_SUPPLIED', 'D'):
                    caltrack_gas_model_daily,
                ('ELECTRICITY_CONSUMPTION_SUPPLIED', 'D'):
                    caltrack_elec_model_daily,
                ('ELECTRICITY_ON_SITE_GENERATION_UNCONSUMED', 'D'):
                    caltrack_elec_model_daily,

                ('NATURAL_GAS_CONSUMPTION_SUPPLIED', None):
                    caltrack_gas_model,
                ('ELECTRICITY_CONSUMPTION_SUPPLIED', None):
                    caltrack_elec_model,
            }

        self.default_formatter_mapping = default_formatter_mapping
        self.default_model_mapping = default_model_mapping

        if weather_station_mapping not in ['default', 'CZ2010']:
            raise ValueError(
                'weather_station_mapping="{}" not recognized.'
                ' Use "default" or "CZ2010".'
                .format(weather_station_mapping)
            )
        else:
            self.weather_station_mapping = weather_station_mapping

        if weather_normal_station_mapping not in ['default', 'CZ2010']:
            raise ValueError(
                'weather_normal_station_mapping="{}" not recognized.'
                ' Use "default" or "CZ2010".'
                .format(weather_normal_station_mapping)
            )
        else:
            self.weather_normal_station_mapping = weather_normal_station_mapping

    def _get_formatter(self, formatter, selector):
        # get the default mappings
        default_formatter_class, default_formatter_kwargs = \
            self.default_formatter_mapping.get(selector, (None, None))

        if formatter is None:
            # use defaults
            FormatterClass = default_formatter_class
            formatter_kwargs = default_formatter_kwargs

        # Use any info provided
        else:
            custom_formatter_class, custom_formatter_kwargs = formatter

            if custom_formatter_class is None:
                # use default formatter
                FormatterClass = default_formatter_class

                if custom_formatter_kwargs is None:
                    formatter_kwargs = default_formatter_kwargs
                else:
                    formatter_kwargs = default_formatter_kwargs
                    formatter_kwargs.update(custom_formatter_kwargs)
            else:
                # use custom formatter, which may be a string.
                if isinstance(custom_formatter_class, string_types):
                    FormatterClass = {
                        f.__name__: f
                        for f in [ModelDataFormatter, ModelDataBillingFormatter]
                    }[custom_formatter_class]
                else:
                    FormatterClass = custom_formatter_class

                if custom_formatter_kwargs is None:
                    # assume default args don't apply since using custom meter class
                    formatter_kwargs = {}
                else:
                    formatter_kwargs = custom_formatter_kwargs

        return FormatterClass, formatter_kwargs

    def _get_model(self, model, selector):
        # get the default mappings
        default_model_class, default_model_kwargs = \
            self.default_model_mapping.get(selector, (None, None))

        if model is None:
            # use defaults
            ModelClass = default_model_class
            model_kwargs = default_model_kwargs
        # Use any info provided
        else:
            custom_model_class, custom_model_kwargs = model

            if custom_model_class is None:
                # use default model
                ModelClass = default_model_class

                if custom_model_kwargs is None:
                    model_kwargs = default_model_kwargs
                else:
                    model_kwargs = default_model_kwargs
                    model_kwargs.update(custom_model_kwargs)
            else:
                # use custom model, which may be a string.
                if isinstance(custom_model_class, string_types):
                    ModelClass = {
                        f.__name__: f
                        for f in [CaltrackMonthlyModel]
                    }[custom_model_class]
                else:
                    ModelClass = custom_model_class

                if custom_model_kwargs is None:
                    # assume default args don't apply since using custom meter class
                    model_kwargs = {}
                else:
                    model_kwargs = custom_model_kwargs

        return ModelClass, model_kwargs

    def evaluate(self, meter_input, formatter=None,
                 model=None, weather_source=None, weather_normal_source=None):
        ''' Main entry point to the meter, which models traces and calculates
        derivatives.

        Parameters
        ----------
        meter_input : dict
            Serialized input containing trace and project data.
        formatter : tuple of (class, dict), default None
            Formatter for trace and weather data. Used to create input
            for model. If None is provided, will be auto-matched to appropriate
            default formatter. Class name can be provided as a string
            (class.__name__) or object.
        model : tuple of (class, dict), default None
            Model to use in modeling. If None is provided,
            will be auto-matched to appropriate default model.
            Class can be provided as a string (class.__name__) or class object.
        weather_source : eemeter.weather.WeatherSource
            Weather source to be used for this meter. Overrides weather source
            found using :code:`project.site`. Useful for test mocking.
        weather_normal_source : eemeter.weather.WeatherSource
            Weather normal source to be used for this meter. Overrides weather
            source found using :code:`project.site`. Useful for test mocking.

        Returns
        -------
        results : dict
            Dictionary of results with the following keys:

            - :code:`"status"`: SUCCESS/FAILURE
            - :code:`"failure_message"`: if FAILURE, message indicates reason
              for failure, may include traceback
            - :code:`"logs"`: list of collected log messages
            - :code:`"model_class"`: Name of model class
            - :code:`"model_kwargs"`: dict of model keyword arguments
              (settings)
            - :code:`"formatter_class"`: Name of formatter class
            - :code:`"formatter_kwargs"`: dict of formatter keyword arguments
              (settings)
            - :code:`"eemeter_version"`: version of the eemeter package
            - :code:`"modeled_energy_trace"`: modeled energy trace
            - :code:`"derivatives"`: derivatives for each interpretation
            - :code:`"weather_source_station"`: Matched weather source station.
            - :code:`"weather_normal_source_station"`: Matched weather normal
              source station.
        '''

        SUCCESS = "SUCCESS"
        FAILURE = "FAILURE"

        output = OrderedDict([
            ("status", None),
            ("failure_message", None),
            ("logs", []),

            ("eemeter_version", get_version()),
            ("trace_id", None),
            ("project_id", None),
            ("interval", None),

            ("meter_kwargs", self.kwargs),
            ("model_class", None),
            ("model_kwargs", None),
            ("formatter_class", None),
            ("formatter_kwargs", None),

            ("weather_source_station", None),
            ("weather_normal_source_station", None),
            ("derivatives", None),
            ("modeled_energy_trace", None),
        ])

        # Step 1: Deserialize input and validate
        deserialized_input = deserialize_meter_input(meter_input)
        if "error" in deserialized_input:
            message = (
                "Meter input could not be deserialized:\n{}"
                .format(deserialized_input)
            )
            output['status'] = FAILURE
            output['failure_message'] = message
            return output

        # Assume that deserialized input fails without these keys, so don't
        # bother error checking
        trace = deserialized_input["trace"]
        project = deserialized_input["project"]
        zipcode = project["zipcode"]
        site = ZIPCodeSite(zipcode)

        # Can be blank for models capable of structural change analysis, so
        # provide default
        modeling_period_set = project.get("modeling_period_set", None)

        project_id = project["project_id"]
        trace_id = trace.trace_id
        interval = trace.interval

        output['project_id'] = project_id
        output['trace_id'] = trace_id
        output['interval'] = interval

        logger.debug(
            'Running meter for for trace {} and project {}'
            .format(project_id, trace_id)
        )

        # Step 2: Match weather
        if weather_source is None:
            use_cz2010 = (self.weather_station_mapping == 'CZ2010')
            weather_source = get_weather_source(site, use_cz2010=use_cz2010)

            if weather_source is None:
                message = (
                    "Could not find weather normal source matching site {}"
                    .format(site)
                )
                weather_source_station = None
            else:
                message = "Using weather_source {}".format(weather_source)
                weather_source_station = weather_source.station
        else:
            message = "Using supplied weather_source"
            weather_source_station = weather_source.station
        output['weather_source_station'] = weather_source_station
        output['logs'].append(message)
        logger.debug(message)

        if weather_normal_source is None:

            use_cz2010 = (self.weather_normal_station_mapping == 'CZ2010')
            weather_normal_source = get_weather_normal_source(site, use_cz2010=use_cz2010)
            if weather_normal_source is None:
                message = (
                    "Could not find weather normal source matching site {}"
                    .format(site)
                )
                weather_normal_source_station = None
            else:
                message = (
                    "Using weather_normal_source {}"
                    .format(weather_normal_source)
                )
                weather_normal_source_station = weather_normal_source.station
        else:
            message = "Using supplied weather_normal_source"
            weather_normal_source_station = weather_normal_source.station
        output['weather_normal_source_station'] = weather_normal_source_station
        output['logs'].append(message)
        logger.debug(message)

        # Step 3: Check to see if trace is placeholder. If so,
        # return with SUCCESS, empty derivatives.
        if trace.placeholder:
            message = (
                'Skipping modeling for placeholder trace {}'
                .format(trace)
            )
            logger.info(message)
            output['logs'].append(message)
            output['status'] = SUCCESS
            output['derivatives'] = []
            return output

        # Step 4: Determine trace interpretation and frequency
        # TODO use trace interval here. And enforce upstream that interval use
        # pandas interval strings?
        trace_frequency = get_approximate_frequency(trace)

        if trace_frequency not in ['H', 'D', '15T', '30T']:
            trace_frequency = None

        selector = (trace.interpretation, trace_frequency)

        # Step 5: create formatter instance
        FormatterClass, formatter_kwargs = self._get_formatter(formatter, selector)
        if FormatterClass is None:
            message = (
                "Default formatter mapping did not find a match for the"
                " selector {}".format(selector)
            )
            output['status'] = FAILURE
            output['failure_message'] = message
            return output
        output["formatter_class"] = FormatterClass.__name__
        output["formatter_kwargs"] = formatter_kwargs
        formatter_instance = FormatterClass(**formatter_kwargs)

        # Step 6: create model instance
        ModelClass, model_kwargs = self._get_model(model, selector)
        if ModelClass is None:
            message = (
                "Default model mapping did not find a match for the"
                " selector {}".format(selector)
            )
            output['status'] = FAILURE
            output['failure_message'] = message
            return output
        output["model_class"] = ModelClass.__name__
        output["model_kwargs"] = model_kwargs

        # Step 7: validate modeling period set. Always fails for now, since
        # no models are yet fully structural change analysis aware
        if modeling_period_set is None:
            message = (
                "Model is not structural-change capable, so `modeling_period`"
                " argument must be supplied."
            )
            output['status'] == FAILURE
            output['failure_message'] = message
            return output

        # Step 8: create split modeled energy trace
        model_mapping = {
            modeling_period_label: ModelClass(
                modeling_period_interpretation=modeling_period_label,
                **model_kwargs)
            for modeling_period_label, _ in
            modeling_period_set.iter_modeling_periods()
        }

        modeled_trace = SplitModeledEnergyTrace(
            trace, formatter_instance, model_mapping, modeling_period_set)

        modeled_trace.fit(weather_source)
        output["modeled_energy_trace"] = \
            serialize_split_modeled_energy_trace(modeled_trace)

        # Step 9: for each modeling period group, create derivatives
        derivative_freq = 'D'
        if 'freq_str' in formatter_kwargs.keys() and \
                formatter_kwargs['freq_str'] == 'H':
            derivative_freq = 'H'

        derivatives = []
        for ((baseline_label, reporting_label),
                (baseline_period, reporting_period)) in \
                modeling_period_set.iter_modeling_period_groups():
            raw_derivatives = []
            deriv_input = unpack(modeled_trace, baseline_label, reporting_label,
<<<<<<< HEAD
                                 baseline_period, reporting_period, 
                                 weather_source, weather_normal_source, site,
                                 derivative_freq=derivative_freq)
            if deriv_input is None:
                continue
            raw_derivatives.append(hdd_balance_point_baseline(deriv_input))
            raw_derivatives.append(hdd_coefficient_baseline(deriv_input))
            raw_derivatives.append(cdd_balance_point_baseline(deriv_input))
            raw_derivatives.append(cdd_coefficient_baseline(deriv_input))
            raw_derivatives.append(intercept_baseline(deriv_input))
            raw_derivatives.append(hdd_balance_point_reporting(deriv_input))
            raw_derivatives.append(hdd_coefficient_reporting(deriv_input))
            raw_derivatives.append(cdd_balance_point_reporting(deriv_input))
            raw_derivatives.append(cdd_coefficient_reporting(deriv_input))
            raw_derivatives.append(intercept_reporting(deriv_input))
            raw_derivatives.append(cumulative_baseline_model_minus_reporting_model_normal_year(deriv_input))
            raw_derivatives.append(baseline_model_minus_reporting_model_normal_year(deriv_input))
            raw_derivatives.append(cumulative_baseline_model_normal_year(deriv_input))
            raw_derivatives.append(baseline_model_normal_year(deriv_input))
            raw_derivatives.append(cumulative_baseline_model_reporting_period(deriv_input))
            raw_derivatives.append(baseline_model_reporting_period(deriv_input))
            raw_derivatives.append(masked_baseline_model_reporting_period(deriv_input))
            raw_derivatives.append(cumulative_baseline_model_minus_observed_reporting_period(deriv_input))
            raw_derivatives.append(baseline_model_minus_observed_reporting_period(deriv_input))
            raw_derivatives.append(masked_baseline_model_minus_observed_reporting_period(deriv_input))
            raw_derivatives.append(baseline_model_baseline_period(deriv_input))
            raw_derivatives.append(cumulative_reporting_model_normal_year(deriv_input))
            raw_derivatives.append(reporting_model_normal_year(deriv_input))
            raw_derivatives.append(reporting_model_reporting_period(deriv_input))
            raw_derivatives.append(cumulative_observed_reporting_period(deriv_input))
            raw_derivatives.append(observed_reporting_period(deriv_input))
            raw_derivatives.append(masked_observed_reporting_period(deriv_input))
            raw_derivatives.append(cumulative_observed_baseline_period(deriv_input))
            raw_derivatives.append(observed_baseline_period(deriv_input))
            raw_derivatives.append(observed_project_period(deriv_input))
            raw_derivatives.append(temperature_baseline_period(deriv_input))
            raw_derivatives.append(temperature_reporting_period(deriv_input))
            raw_derivatives.append(masked_temperature_reporting_period(deriv_input))
            raw_derivatives.append(temperature_normal_year(deriv_input))
            raw_derivatives.append(baseline_mask(deriv_input))
            raw_derivatives.append(reporting_mask(deriv_input)) 
            resource_curve_normal_year = normal_year_resource_curve(deriv_input)
            raw_derivatives.append(resource_curve_normal_year)
            resource_curve_normal_year = pd.Series(
                resource_curve_normal_year['value'],
                index = pd.to_datetime(resource_curve_normal_year['orderable']))
            raw_derivatives.append(reporting_period_resource_curve(deriv_input))
            raw_derivatives.append(normal_year_co2_avoided(deriv_input, resource_curve_normal_year))
=======
                                 baseline_period, reporting_period,
                                 weather_source, weather_normal_source,
                                 derivative_freq=derivative_freq)
            if deriv_input is None:
                continue
            raw_derivatives.extend([
                hdd_balance_point_baseline(deriv_input),
                hdd_coefficient_baseline(deriv_input),
                cdd_balance_point_baseline(deriv_input),
                cdd_coefficient_baseline(deriv_input),
                intercept_baseline(deriv_input),
                hdd_balance_point_reporting(deriv_input),
                hdd_coefficient_reporting(deriv_input),
                cdd_balance_point_reporting(deriv_input),
                cdd_coefficient_reporting(deriv_input),
                intercept_reporting(deriv_input),
                cumulative_baseline_model_minus_reporting_model_normal_year(deriv_input),
                baseline_model_minus_reporting_model_normal_year(deriv_input),
                cumulative_baseline_model_normal_year(deriv_input),
                baseline_model_normal_year(deriv_input),
                cumulative_baseline_model_reporting_period(deriv_input),
                baseline_model_reporting_period(deriv_input),
                masked_baseline_model_reporting_period(deriv_input),
                cumulative_baseline_model_minus_observed_reporting_period(deriv_input),
                baseline_model_minus_observed_reporting_period(deriv_input),
                masked_baseline_model_minus_observed_reporting_period(deriv_input),
                baseline_model_baseline_period(deriv_input),
                cumulative_reporting_model_normal_year(deriv_input),
                reporting_model_normal_year(deriv_input),
                reporting_model_reporting_period(deriv_input),
                cumulative_observed_reporting_period(deriv_input),
                observed_reporting_period(deriv_input),
                masked_observed_reporting_period(deriv_input),
                cumulative_observed_baseline_period(deriv_input),
                observed_baseline_period(deriv_input),
                observed_project_period(deriv_input),
                temperature_baseline_period(deriv_input),
                temperature_reporting_period(deriv_input),
                masked_temperature_reporting_period(deriv_input),
                temperature_normal_year(deriv_input),
                baseline_mask(deriv_input),
                reporting_mask(deriv_input),
                normal_year_resource_curve(deriv_input),
                reporting_period_resource_curve(deriv_input)
                ])
>>>>>>> 2cd62f2b

            derivatives += [
                Derivative(
                    (baseline_label, reporting_label),
                    d['series'],
                    reduce(lambda a, b: a + ' ' + b, d['description'].split()),
                    d['orderable'],
                    d['value'],
                    d['variance'],
                )
                for d in raw_derivatives if d is not None
            ]

        output["derivatives"] = serialize_derivatives(derivatives)
        output["status"] = SUCCESS
        return output<|MERGE_RESOLUTION|>--- conflicted
+++ resolved
@@ -533,59 +533,9 @@
                 modeling_period_set.iter_modeling_period_groups():
             raw_derivatives = []
             deriv_input = unpack(modeled_trace, baseline_label, reporting_label,
-<<<<<<< HEAD
-                                 baseline_period, reporting_period, 
-                                 weather_source, weather_normal_source, site,
-                                 derivative_freq=derivative_freq)
-            if deriv_input is None:
-                continue
-            raw_derivatives.append(hdd_balance_point_baseline(deriv_input))
-            raw_derivatives.append(hdd_coefficient_baseline(deriv_input))
-            raw_derivatives.append(cdd_balance_point_baseline(deriv_input))
-            raw_derivatives.append(cdd_coefficient_baseline(deriv_input))
-            raw_derivatives.append(intercept_baseline(deriv_input))
-            raw_derivatives.append(hdd_balance_point_reporting(deriv_input))
-            raw_derivatives.append(hdd_coefficient_reporting(deriv_input))
-            raw_derivatives.append(cdd_balance_point_reporting(deriv_input))
-            raw_derivatives.append(cdd_coefficient_reporting(deriv_input))
-            raw_derivatives.append(intercept_reporting(deriv_input))
-            raw_derivatives.append(cumulative_baseline_model_minus_reporting_model_normal_year(deriv_input))
-            raw_derivatives.append(baseline_model_minus_reporting_model_normal_year(deriv_input))
-            raw_derivatives.append(cumulative_baseline_model_normal_year(deriv_input))
-            raw_derivatives.append(baseline_model_normal_year(deriv_input))
-            raw_derivatives.append(cumulative_baseline_model_reporting_period(deriv_input))
-            raw_derivatives.append(baseline_model_reporting_period(deriv_input))
-            raw_derivatives.append(masked_baseline_model_reporting_period(deriv_input))
-            raw_derivatives.append(cumulative_baseline_model_minus_observed_reporting_period(deriv_input))
-            raw_derivatives.append(baseline_model_minus_observed_reporting_period(deriv_input))
-            raw_derivatives.append(masked_baseline_model_minus_observed_reporting_period(deriv_input))
-            raw_derivatives.append(baseline_model_baseline_period(deriv_input))
-            raw_derivatives.append(cumulative_reporting_model_normal_year(deriv_input))
-            raw_derivatives.append(reporting_model_normal_year(deriv_input))
-            raw_derivatives.append(reporting_model_reporting_period(deriv_input))
-            raw_derivatives.append(cumulative_observed_reporting_period(deriv_input))
-            raw_derivatives.append(observed_reporting_period(deriv_input))
-            raw_derivatives.append(masked_observed_reporting_period(deriv_input))
-            raw_derivatives.append(cumulative_observed_baseline_period(deriv_input))
-            raw_derivatives.append(observed_baseline_period(deriv_input))
-            raw_derivatives.append(observed_project_period(deriv_input))
-            raw_derivatives.append(temperature_baseline_period(deriv_input))
-            raw_derivatives.append(temperature_reporting_period(deriv_input))
-            raw_derivatives.append(masked_temperature_reporting_period(deriv_input))
-            raw_derivatives.append(temperature_normal_year(deriv_input))
-            raw_derivatives.append(baseline_mask(deriv_input))
-            raw_derivatives.append(reporting_mask(deriv_input)) 
-            resource_curve_normal_year = normal_year_resource_curve(deriv_input)
-            raw_derivatives.append(resource_curve_normal_year)
-            resource_curve_normal_year = pd.Series(
-                resource_curve_normal_year['value'],
-                index = pd.to_datetime(resource_curve_normal_year['orderable']))
-            raw_derivatives.append(reporting_period_resource_curve(deriv_input))
-            raw_derivatives.append(normal_year_co2_avoided(deriv_input, resource_curve_normal_year))
-=======
                                  baseline_period, reporting_period,
                                  weather_source, weather_normal_source,
-                                 derivative_freq=derivative_freq)
+                                 site, derivative_freq=derivative_freq)
             if deriv_input is None:
                 continue
             raw_derivatives.extend([
@@ -625,10 +575,17 @@
                 temperature_normal_year(deriv_input),
                 baseline_mask(deriv_input),
                 reporting_mask(deriv_input),
-                normal_year_resource_curve(deriv_input),
                 reporting_period_resource_curve(deriv_input)
                 ])
->>>>>>> 2cd62f2b
+
+            resource_curve_normal_year = normal_year_resource_curve(deriv_input)
+            raw_derivatives.extend([resource_curve_normal_year,])
+
+            resource_curve_normal_year = pd.Series(
+                resource_curve_normal_year['value'],
+                index = pd.to_datetime(resource_curve_normal_year['orderable']))
+            raw_derivatives.extend([normal_year_co2_avoided(
+                deriv_input, resource_curve_normal_year),])
 
             derivatives += [
                 Derivative(
